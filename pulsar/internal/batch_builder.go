--- conflicted
+++ resolved
@@ -146,16 +146,7 @@
 }
 
 // Flush all the messages buffered in the client and wait until all messages have been successfully persisted.
-<<<<<<< HEAD
-func (bb *BatchBuilder) Flush() (
-	batchData []byte,
-	sequenceID uint64,
-	callbacks []interface{},
-) {
-	log.Debug("BatchBuilder flush: messages: ", bb.numMessages)
-=======
 func (bb *BatchBuilder) Flush() (batchData []byte, sequenceID uint64, callbacks []interface{}) {
->>>>>>> 9ed8af8e
 	if bb.numMessages == 0 {
 		// No-Op for empty batch
 		return nil, 0, nil
